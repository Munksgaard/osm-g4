/*
 * System calls.
 *
 * Copyright (C) 2003 Juha Aatrokoski, Timo Lilja,
 *   Leena Salmela, Teemu Takanen, Aleksi Virtanen.
 *
 * Redistribution and use in source and binary forms, with or without
 * modification, are permitted provided that the following conditions
 * are met:
 *
 * 1. Redistributions of source code must retain the above copyright
 *    notice, this list of conditions and the following disclaimer.
 * 2. Redistributions in binary form must reproduce the above
 *    copyright notice, this list of conditions and the following
 *    disclaimer in the documentation and/or other materials provided
 *    with the distribution.
 * 3. The name of the author may not be used to endorse or promote
 *    products derived from this software without specific prior
 *    written permission.
 *
 * THIS SOFTWARE IS PROVIDED BY THE AUTHOR ``AS IS'' AND ANY EXPRESS
 * OR IMPLIED WARRANTIES, INCLUDING, BUT NOT LIMITED TO, THE IMPLIED
 * WARRANTIES OF MERCHANTABILITY AND FITNESS FOR A PARTICULAR PURPOSE
 * ARE DISCLAIMED. IN NO EVENT SHALL THE AUTHOR BE LIABLE FOR ANY
 * DIRECT, INDIRECT, INCIDENTAL, SPECIAL, EXEMPLARY, OR CONSEQUENTIAL
 * DAMAGES (INCLUDING, BUT NOT LIMITED TO, PROCUREMENT OF SUBSTITUTE
 * GOODS OR SERVICES; LOSS OF USE, DATA, OR PROFITS; OR BUSINESS
 * INTERRUPTION) HOWEVER CAUSED AND ON ANY THEORY OF LIABILITY,
 * WHETHER IN CONTRACT, STRICT LIABILITY, OR TORT (INCLUDING
 * NEGLIGENCE OR OTHERWISE) ARISING IN ANY WAY OUT OF THE USE OF THIS
 * SOFTWARE, EVEN IF ADVISED OF THE POSSIBILITY OF SUCH DAMAGE.
 *
 * $Id: syscall.c,v 1.3 2004/01/13 11:10:05 ttakanen Exp $
 *
 */
#include "kernel/cswitch.h"
#include "proc/syscall.h"
#include "proc/process.h"
#include "kernel/halt.h"
#include "kernel/panic.h"
#include "lib/libc.h"
#include "kernel/assert.h"
#include "drivers/gcd.h"
#include "drivers/device.h"
#include "kernel/interrupt.h"
#include "kernel/lock.h"
#include "kernel/lock_cond.h"
#include "fs/vfs.h"

typedef lock_t usr_lock_t;
typedef cond_t usr_cond_t;

void syscall_exit(int retval)
{
    process_finish(retval);
}

uint32_t syscall_write(uint32_t fd, char* s, int len)
{
    int count;
    gcd_t *gcd;
    if (fd != FILEHANDLE_STDOUT) {
        KERNEL_PANIC("Can only write() to standard output.");
    }
<<<<<<< HEAD
    gcd = process_get_current_process_entry()->fds[1];
    count = gcd->write(gcd, s, len);
    return count;
}

uint32_t syscall_read(uint32_t fd, char* s, int len)
{
    int count = 0;
    gcd_t *gcd;
    if (fd != FILEHANDLE_STDIN) {
        KERNEL_PANIC("Can only read() from standard input.");
    }
    gcd = process_get_current_process_entry()->fds[0];
    count = gcd->read(gcd, s, len);
    return count;
=======

    if (file_handle == FILEHANDLE_STDIN) {
	dev = device_get(YAMS_TYPECODE_TTY, 0);
	KERNEL_ASSERT(dev != NULL);
	
	gcd = (gcd_t *)dev->generic_device;
	KERNEL_ASSERT(gcd != NULL);
	
	len = gcd->read(gcd, buffer, length);
	
	return len;
    } else {
	return vfs_read((openfile_t)file_handle, buffer, length);
    }
}

int write_file(int file_handle, void *buffer, int length) {
    device_t *dev;
    gcd_t *gcd;
    int len;

    if (file_handle == FILEHANDLE_STDIN ||
	file_handle == FILEHANDLE_STDERR) {
        return -1;
    }

    if (file_handle == FILEHANDLE_STDOUT) {
	dev = device_get(YAMS_TYPECODE_TTY, 0);
	KERNEL_ASSERT(dev != NULL);
	
	gcd = (gcd_t *)dev->generic_device;
	KERNEL_ASSERT(gcd != NULL);
	
	len = gcd->write(gcd, buffer, length);
	
	return len;
    } else {
	return vfs_write((openfile_t) file_handle, buffer, length);
    }
>>>>>>> 8bc79623
}

uint32_t syscall_join(process_id_t pid)
{
    return process_join(pid);
}

process_id_t syscall_exec(char* filename)
{
    process_id_t child = process_spawn(filename);
    return child;
}

int syscall_fork(void (*func)(int), int arg)
{
    if (process_fork(func, arg) >= 0) {
        return 0;
    } else {
        return -1;
    }
}

int syscall_lock_create(usr_lock_t *usr_lock)
{
    return lock_reset((lock_t*)usr_lock);
}

void syscall_lock_acquire(usr_lock_t *usr_lock)
{
    lock_acquire((lock_t*)usr_lock);
}

void syscall_lock_release(usr_lock_t *usr_lock)
{
    lock_release((lock_t*)usr_lock);
}

int syscall_condition_create(usr_cond_t *cond)
{
    return condition_reset(cond);
}

void syscall_condition_wait(usr_cond_t *cond, usr_lock_t *lock)
{
    condition_wait((cond_t*) cond, (lock_t*) lock);
}

void syscall_condition_signal(usr_cond_t *cond, usr_lock_t *lock)
{
    condition_signal((cond_t*) cond, (lock_t*) lock);
}

void syscall_condition_broadcast(usr_cond_t *cond, usr_lock_t *lock)
{
    condition_broadcast((cond_t*) cond, (lock_t*) lock);
}

openfile_t syscall_open(char *filename)
{
    return vfs_open(filename);
}

int syscall_close(openfile_t file)
{
    return vfs_close(file);
}

int syscall_create(char *pathname, int size)
{
    return vfs_create(pathname, size);
}

int syscall_delete(char *pathname)
{
    return vfs_remove(pathname);
}

void syscall_seek(openfile_t filehandle, int offset)
{
    if (offset < 0) return;
    vfs_seek(filehandle, offset);
}

/**
 * Handle system calls. Interrupts are enabled when this function is
 * called.
 *
 * @param user_context The userland context (CPU registers as they
 * where when system call instruction was called in userland)
 */
void syscall_handle(context_t *user_context)
{
    int retval;

    /* When a syscall is executed in userland, register a0 contains
     * the number of the syscall. Registers a1, a2 and a3 contain the
     * arguments of the syscall. The userland code expects that after
     * returning from the syscall instruction the return value of the
     * syscall is found in register v0. Before entering this function
     * the userland context has been saved to user_context and after
     * returning from this function the userland context will be
     * restored from user_context.
     */
    switch(user_context->cpu_regs[MIPS_REGISTER_A0]) {
<<<<<<< HEAD
    case SYSCALL_HALT:
        halt_kernel();
        break;
    case SYSCALL_EXIT:
        syscall_exit(user_context->cpu_regs[MIPS_REGISTER_A1]);
        break;
    case SYSCALL_WRITE:
        user_context->cpu_regs[MIPS_REGISTER_V0] =
            syscall_write(user_context->cpu_regs[MIPS_REGISTER_A1],
                          (char*)user_context->cpu_regs[MIPS_REGISTER_A2],
                          (user_context->cpu_regs[MIPS_REGISTER_A3]));
        break;
    case SYSCALL_READ:
        user_context->cpu_regs[MIPS_REGISTER_V0] =
            syscall_read(user_context->cpu_regs[MIPS_REGISTER_A1],
                         (char*)user_context->cpu_regs[MIPS_REGISTER_A2],
                         (user_context->cpu_regs[MIPS_REGISTER_A3]));
        break;
    case SYSCALL_JOIN:
        user_context->cpu_regs[MIPS_REGISTER_V0] =
            syscall_join(user_context->cpu_regs[MIPS_REGISTER_A1]);
        break;
    case SYSCALL_EXEC:
        user_context->cpu_regs[MIPS_REGISTER_V0] =
            syscall_exec((char*)user_context->cpu_regs[MIPS_REGISTER_A1]);
        break;
    case SYSCALL_FORK:
        user_context->cpu_regs[MIPS_REGISTER_V0] =
            syscall_fork((void (*)(int))user_context->cpu_regs[MIPS_REGISTER_A1],
                         user_context->cpu_regs[MIPS_REGISTER_A2]);
        break;
    case SYSCALL_LOCK_CREATE:
        user_context->cpu_regs[MIPS_REGISTER_V0] =
            syscall_lock_create((usr_lock_t*)user_context->cpu_regs[MIPS_REGISTER_A1]);
        break;
    case SYSCALL_LOCK_ACQUIRE:
        syscall_lock_acquire((usr_lock_t*)user_context->cpu_regs[MIPS_REGISTER_A1]);
        break;
    case SYSCALL_LOCK_RELEASE:
        syscall_lock_release((usr_lock_t*)user_context->cpu_regs[MIPS_REGISTER_A1]);
        break;
    case SYSCALL_CONDITION_CREATE:
        user_context->cpu_regs[MIPS_REGISTER_V0] =
            syscall_condition_create(
                                     (usr_cond_t*)user_context->cpu_regs[MIPS_REGISTER_A1]);
        break;
    case SYSCALL_CONDITION_WAIT:
        syscall_condition_wait(
                               (usr_cond_t*)user_context->cpu_regs[MIPS_REGISTER_A1],
                               (usr_lock_t*)user_context->cpu_regs[MIPS_REGISTER_A2]);
        break;
    case SYSCALL_CONDITION_SIGNAL:
        syscall_condition_signal(
                                 (usr_cond_t*)user_context->cpu_regs[MIPS_REGISTER_A1],
                                 (usr_lock_t*)user_context->cpu_regs[MIPS_REGISTER_A2]);
        break;
    case SYSCALL_CONDITION_BROADCAST:
        syscall_condition_broadcast(
                                    (usr_cond_t*)user_context->cpu_regs[MIPS_REGISTER_A1],
                                    (usr_lock_t*)user_context->cpu_regs[MIPS_REGISTER_A2]);
        break;
    default:
        KERNEL_PANIC("Unhandled system call\n");
=======
        case SYSCALL_HALT:
            halt_kernel();
            break;
        case SYSCALL_READ:
            retval = read_file((int)user_context->cpu_regs[MIPS_REGISTER_A1],
                    (void *)user_context->cpu_regs[MIPS_REGISTER_A2],
                    (int)user_context->cpu_regs[MIPS_REGISTER_A3]);
            user_context->cpu_regs[MIPS_REGISTER_V0] = retval;
            break;
        case SYSCALL_WRITE:
            retval = write_file((int)user_context->cpu_regs[MIPS_REGISTER_A1],
                    (void *)user_context->cpu_regs[MIPS_REGISTER_A2],
                    (int)user_context->cpu_regs[MIPS_REGISTER_A3]);
            user_context->cpu_regs[MIPS_REGISTER_V0] = retval;
            break;
        case SYSCALL_EXIT:
            process_finish(user_context->cpu_regs[MIPS_REGISTER_A1]);
            break;
        case SYSCALL_EXEC:
            retval = exec((char *)user_context->cpu_regs[MIPS_REGISTER_A1]);
            user_context->cpu_regs[MIPS_REGISTER_V0] = retval;
            break;
        case SYSCALL_JOIN:
            retval = join((int)user_context->cpu_regs[MIPS_REGISTER_A1]);
            user_context->cpu_regs[MIPS_REGISTER_V0] = retval;
            break;
        case SYSCALL_FORK:
            user_context->cpu_regs[MIPS_REGISTER_V0] =
                syscall_fork((void (*)(int))user_context->cpu_regs[MIPS_REGISTER_A1],
                        user_context->cpu_regs[MIPS_REGISTER_A2]);
            break;
        case SYSCALL_LOCK_CREATE:
            user_context->cpu_regs[MIPS_REGISTER_V0] =
                syscall_lock_create((usr_lock_t*)user_context->cpu_regs[MIPS_REGISTER_A1]);
            break;
        case SYSCALL_LOCK_ACQUIRE:
            syscall_lock_acquire((usr_lock_t*)user_context->cpu_regs[MIPS_REGISTER_A1]);
            break;
        case SYSCALL_LOCK_RELEASE:
            syscall_lock_release((usr_lock_t*)user_context->cpu_regs[MIPS_REGISTER_A1]);
            break;
        case SYSCALL_CONDITION_CREATE:
            user_context->cpu_regs[MIPS_REGISTER_V0] =
                syscall_condition_create(
                        (usr_cond_t*)user_context->cpu_regs[MIPS_REGISTER_A1]);
            break;
        case SYSCALL_CONDITION_WAIT:
            syscall_condition_wait(
                    (usr_cond_t*)user_context->cpu_regs[MIPS_REGISTER_A1],
                    (usr_lock_t*)user_context->cpu_regs[MIPS_REGISTER_A2]);
            break;
        case SYSCALL_CONDITION_SIGNAL:
            syscall_condition_signal(
                    (usr_cond_t*)user_context->cpu_regs[MIPS_REGISTER_A1],
                    (usr_lock_t*)user_context->cpu_regs[MIPS_REGISTER_A2]);
            break;
        case SYSCALL_CONDITION_BROADCAST:
            syscall_condition_broadcast(
                    (usr_cond_t*)user_context->cpu_regs[MIPS_REGISTER_A1],
                    (usr_lock_t*)user_context->cpu_regs[MIPS_REGISTER_A2]);
            break;
        case SYSCALL_OPEN:
	    user_context->cpu_regs[MIPS_REGISTER_V0] =
		syscall_open((char *)user_context->cpu_regs[MIPS_REGISTER_A1]);
	    break;
        case SYSCALL_CLOSE:
	    user_context->cpu_regs[MIPS_REGISTER_V0] =
		syscall_close((openfile_t)user_context->cpu_regs[MIPS_REGISTER_A1]);
        case SYSCALL_CREATE:
	    user_context->cpu_regs[MIPS_REGISTER_V0] =
		syscall_create((char *)user_context->cpu_regs[MIPS_REGISTER_A1],
			       (int)user_context->cpu_regs[MIPS_REGISTER_A2]);
        case SYSCALL_DELETE:
	    user_context->cpu_regs[MIPS_REGISTER_V0] =
		syscall_delete((char *)user_context->cpu_regs[MIPS_REGISTER_A1]);
        case SYSCALL_SEEK:
	    syscall_seek((openfile_t)user_context->cpu_regs[MIPS_REGISTER_A1],
			 (int)user_context->cpu_regs[MIPS_REGISTER_A2]);
        default:
            KERNEL_PANIC("Unhandled system call\n");
>>>>>>> 8bc79623
    }

    /* Move to next instruction after system call */
    user_context->pc += 4;
}<|MERGE_RESOLUTION|>--- conflicted
+++ resolved
@@ -62,7 +62,6 @@
     if (fd != FILEHANDLE_STDOUT) {
         KERNEL_PANIC("Can only write() to standard output.");
     }
-<<<<<<< HEAD
     gcd = process_get_current_process_entry()->fds[1];
     count = gcd->write(gcd, s, len);
     return count;
@@ -78,47 +77,6 @@
     gcd = process_get_current_process_entry()->fds[0];
     count = gcd->read(gcd, s, len);
     return count;
-=======
-
-    if (file_handle == FILEHANDLE_STDIN) {
-	dev = device_get(YAMS_TYPECODE_TTY, 0);
-	KERNEL_ASSERT(dev != NULL);
-	
-	gcd = (gcd_t *)dev->generic_device;
-	KERNEL_ASSERT(gcd != NULL);
-	
-	len = gcd->read(gcd, buffer, length);
-	
-	return len;
-    } else {
-	return vfs_read((openfile_t)file_handle, buffer, length);
-    }
-}
-
-int write_file(int file_handle, void *buffer, int length) {
-    device_t *dev;
-    gcd_t *gcd;
-    int len;
-
-    if (file_handle == FILEHANDLE_STDIN ||
-	file_handle == FILEHANDLE_STDERR) {
-        return -1;
-    }
-
-    if (file_handle == FILEHANDLE_STDOUT) {
-	dev = device_get(YAMS_TYPECODE_TTY, 0);
-	KERNEL_ASSERT(dev != NULL);
-	
-	gcd = (gcd_t *)dev->generic_device;
-	KERNEL_ASSERT(gcd != NULL);
-	
-	len = gcd->write(gcd, buffer, length);
-	
-	return len;
-    } else {
-	return vfs_write((openfile_t) file_handle, buffer, length);
-    }
->>>>>>> 8bc79623
 }
 
 uint32_t syscall_join(process_id_t pid)
@@ -223,7 +181,6 @@
      * restored from user_context.
      */
     switch(user_context->cpu_regs[MIPS_REGISTER_A0]) {
-<<<<<<< HEAD
     case SYSCALL_HALT:
         halt_kernel();
         break;
@@ -285,90 +242,25 @@
                                     (usr_cond_t*)user_context->cpu_regs[MIPS_REGISTER_A1],
                                     (usr_lock_t*)user_context->cpu_regs[MIPS_REGISTER_A2]);
         break;
+    case SYSCALL_OPEN:
+        user_context->cpu_regs[MIPS_REGISTER_V0] =
+            syscall_open((char *)user_context->cpu_regs[MIPS_REGISTER_A1]);
+        break;
+    case SYSCALL_CLOSE:
+        user_context->cpu_regs[MIPS_REGISTER_V0] =
+            syscall_close((openfile_t)user_context->cpu_regs[MIPS_REGISTER_A1]);
+    case SYSCALL_CREATE:
+        user_context->cpu_regs[MIPS_REGISTER_V0] =
+            syscall_create((char *)user_context->cpu_regs[MIPS_REGISTER_A1],
+                           (int)user_context->cpu_regs[MIPS_REGISTER_A2]);
+    case SYSCALL_DELETE:
+        user_context->cpu_regs[MIPS_REGISTER_V0] =
+            syscall_delete((char *)user_context->cpu_regs[MIPS_REGISTER_A1]);
+    case SYSCALL_SEEK:
+        syscall_seek((openfile_t)user_context->cpu_regs[MIPS_REGISTER_A1],
+                     (int)user_context->cpu_regs[MIPS_REGISTER_A2]);
     default:
         KERNEL_PANIC("Unhandled system call\n");
-=======
-        case SYSCALL_HALT:
-            halt_kernel();
-            break;
-        case SYSCALL_READ:
-            retval = read_file((int)user_context->cpu_regs[MIPS_REGISTER_A1],
-                    (void *)user_context->cpu_regs[MIPS_REGISTER_A2],
-                    (int)user_context->cpu_regs[MIPS_REGISTER_A3]);
-            user_context->cpu_regs[MIPS_REGISTER_V0] = retval;
-            break;
-        case SYSCALL_WRITE:
-            retval = write_file((int)user_context->cpu_regs[MIPS_REGISTER_A1],
-                    (void *)user_context->cpu_regs[MIPS_REGISTER_A2],
-                    (int)user_context->cpu_regs[MIPS_REGISTER_A3]);
-            user_context->cpu_regs[MIPS_REGISTER_V0] = retval;
-            break;
-        case SYSCALL_EXIT:
-            process_finish(user_context->cpu_regs[MIPS_REGISTER_A1]);
-            break;
-        case SYSCALL_EXEC:
-            retval = exec((char *)user_context->cpu_regs[MIPS_REGISTER_A1]);
-            user_context->cpu_regs[MIPS_REGISTER_V0] = retval;
-            break;
-        case SYSCALL_JOIN:
-            retval = join((int)user_context->cpu_regs[MIPS_REGISTER_A1]);
-            user_context->cpu_regs[MIPS_REGISTER_V0] = retval;
-            break;
-        case SYSCALL_FORK:
-            user_context->cpu_regs[MIPS_REGISTER_V0] =
-                syscall_fork((void (*)(int))user_context->cpu_regs[MIPS_REGISTER_A1],
-                        user_context->cpu_regs[MIPS_REGISTER_A2]);
-            break;
-        case SYSCALL_LOCK_CREATE:
-            user_context->cpu_regs[MIPS_REGISTER_V0] =
-                syscall_lock_create((usr_lock_t*)user_context->cpu_regs[MIPS_REGISTER_A1]);
-            break;
-        case SYSCALL_LOCK_ACQUIRE:
-            syscall_lock_acquire((usr_lock_t*)user_context->cpu_regs[MIPS_REGISTER_A1]);
-            break;
-        case SYSCALL_LOCK_RELEASE:
-            syscall_lock_release((usr_lock_t*)user_context->cpu_regs[MIPS_REGISTER_A1]);
-            break;
-        case SYSCALL_CONDITION_CREATE:
-            user_context->cpu_regs[MIPS_REGISTER_V0] =
-                syscall_condition_create(
-                        (usr_cond_t*)user_context->cpu_regs[MIPS_REGISTER_A1]);
-            break;
-        case SYSCALL_CONDITION_WAIT:
-            syscall_condition_wait(
-                    (usr_cond_t*)user_context->cpu_regs[MIPS_REGISTER_A1],
-                    (usr_lock_t*)user_context->cpu_regs[MIPS_REGISTER_A2]);
-            break;
-        case SYSCALL_CONDITION_SIGNAL:
-            syscall_condition_signal(
-                    (usr_cond_t*)user_context->cpu_regs[MIPS_REGISTER_A1],
-                    (usr_lock_t*)user_context->cpu_regs[MIPS_REGISTER_A2]);
-            break;
-        case SYSCALL_CONDITION_BROADCAST:
-            syscall_condition_broadcast(
-                    (usr_cond_t*)user_context->cpu_regs[MIPS_REGISTER_A1],
-                    (usr_lock_t*)user_context->cpu_regs[MIPS_REGISTER_A2]);
-            break;
-        case SYSCALL_OPEN:
-	    user_context->cpu_regs[MIPS_REGISTER_V0] =
-		syscall_open((char *)user_context->cpu_regs[MIPS_REGISTER_A1]);
-	    break;
-        case SYSCALL_CLOSE:
-	    user_context->cpu_regs[MIPS_REGISTER_V0] =
-		syscall_close((openfile_t)user_context->cpu_regs[MIPS_REGISTER_A1]);
-        case SYSCALL_CREATE:
-	    user_context->cpu_regs[MIPS_REGISTER_V0] =
-		syscall_create((char *)user_context->cpu_regs[MIPS_REGISTER_A1],
-			       (int)user_context->cpu_regs[MIPS_REGISTER_A2]);
-        case SYSCALL_DELETE:
-	    user_context->cpu_regs[MIPS_REGISTER_V0] =
-		syscall_delete((char *)user_context->cpu_regs[MIPS_REGISTER_A1]);
-        case SYSCALL_SEEK:
-	    syscall_seek((openfile_t)user_context->cpu_regs[MIPS_REGISTER_A1],
-			 (int)user_context->cpu_regs[MIPS_REGISTER_A2]);
-        default:
-            KERNEL_PANIC("Unhandled system call\n");
->>>>>>> 8bc79623
     }
 
     /* Move to next instruction after system call */
